"""General utility functions"""

from glob import glob
from itertools import zip_longest
import json
from os import path, scandir, stat
from pathlib import Path
import re
from typing import List

from .log import get_logger


log = get_logger("s3 upload")


def check_termination_file_exists(run_dir) -> bool:
    """
    Check if the run has completed sequencing from the presence of
    CopyComplete.txt (for NovaSeqs), or RTAComplete(.txt/.xml) for other
    types of Illumina sequencers.

    Adapted from: https://github.com/eastgenomics/dx-streaming-upload/blob/476b28af980ad62c5f2750cc0b6920b82a287b11/files/incremental_upload.py#L393

    Parameters
    ----------
    run_dir : str
        path to run directory to check

    Returns
    -------
    bool
        True if run is complete else False
    """
    log.debug("Checking for termination file in %s", run_dir)

    if path.exists(path.join(run_dir, "CopyComplete.txt")):
        # NovaSeq run that is complete
        return True
    elif path.exists(path.join(run_dir, "RTAComplete.txt")) or path.exists(
        path.join(run_dir, "RTAComplete.xml")
    ):
        # other type of Illumina sequencer (e.g. MiSeq, NextSeq, HiSeq)
        return True
    else:
        return False


def check_is_sequencing_run_dir(run_dir) -> bool:
    """
    Check if a given directory is a sequencing run from presence of
    RunInfo.xml file

    Parameters
    ----------
    run_dir : str
        path to directory to check

    Returns
    -------
    bool
        True if directory is a sequencing run else False
    """
    log.debug("Checking if directory is a sequencing run: %s", run_dir)
    return path.exists(path.join(run_dir, "RunInfo.xml"))


def get_runs_to_upload(monitor_dirs) -> list:
    """
    Get completed sequencing runs to upload from specified directories
    to monitor

    Parameters
    ----------
    monitor_dirs : list
        list of directories to check for completed sequencing runs

    Returns
    -------
    list
        list of directories that are completed runs
    """
    to_upload = []

    for monitored_dir in monitor_dirs:
        # check each sub directory if it looks like a completed
        # sequencing run
        # TODO - this needs to also check against local log files
        log.info("Checking %s for completed sequencing runs", monitored_dir)

        sub_directories = [
            f.path for f in scandir(monitored_dir) if f.is_dir()
        ]

        log.debug(
            "directories found in %s: %s", monitored_dir, sub_directories
        )

        for sub_dir in sub_directories:
            if check_is_sequencing_run_dir(
                sub_dir
            ) and check_termination_file_exists(sub_dir):
                log.debug("%s is a completed sequencing run", sub_dir)
                to_upload.append(sub_dir)

    return to_upload


def get_sequencing_file_list(seq_dir, exclude_patterns=None) -> list:
    """
    Recursively get list of files and their paths from the given
    directory.

    Files are returned in order of their file size without the given
    root `seq_dir`.

    Parameters
    ----------
    seq_dir : str
        path to search for files
    exclude_patterns : list
        list of regex patterns against which to exclude files, matching
        against the full file path and file name

    Returns
    -------
    list
        sorted list of files by their file size (descending)
    """
    log.info("Getting list of files to upload in %s", seq_dir)
    files = sorted(
        [
            (x, stat(x).st_size)
            for x in glob(f"{seq_dir}/**/*", recursive=True)
            if Path(x).is_file()
        ],
        key=lambda x: x[1],
        reverse=True,
    )

    if exclude_patterns:
        files = [
            x
            for x in files
            if not re.search(r"|".join(exclude_patterns), x[0])
        ]

    total_size = sizeof_fmt(sum(x[1] for x in files))

    log.info(f"{len(files)} files found to upload totalling %s", total_size)

    return [x[0] for x in files]


def split_file_list_by_cores(files, n) -> List[List[str]]:
    """
    Split given list of files sorted by file size into n approximately
    equal total size and length.

    This is a reasonably naive approach to give us n lists of files with
    an equal length and approximately equal split of small to large files,
    allowing us to more evenly split the total amount of data to upload
    between each ProcessPool.

    Parameters
    ----------
    files : list
        sorted list of files
    n : int
        number of sub lists to split file list to

    Returns
    ------
    list
        list of lists of filenames
    """
    files = [files[i : i + n] for i in range(0, len(files), n)]
    files = [[x for x in y if x] for y in zip_longest(*files)]

    return files


def check_upload_state(dir) -> str:
    """
    Checking upload state of run (i.e. complete, partial, not started)

    Parameters
    ----------
    dir : _type_
        _description_

    Returns
    -------
    str
        _description_
    """
    pass


def read_config(config) -> dict:
    """
    Read in the JSON config file

    Parameters
    ----------
    config : str
        filename of config file

    Returns
    -------
    dict
        contents of config file
    """
    log.info("Loading config from %s", config)
    with open(config, "r") as fh:
        return json.load(fh)


<<<<<<< HEAD
def read_upload_state_log(log_file) -> bool:
    """
    Read upload state log to check if run has completed uploading

    Parameters
    ----------
    log_file : str
        path to upload state log for run

    Returns
    -------
    bool
        True if run has completed uploading else False
    """
    log.info("Reading upload state from log file: %s", log_file)

    with open(log_file) as fh:
        log_data = json.loads(fh)

    uploaded = (
        "finished upload" if log_data["completed"] else "incomplete upload"
    )

    log.info("state of run %s: %s", log_data["run_id"], uploaded)

    if not log_data["completed"]:
        log.info(
            "total local files: %s | total uploaded files: %s | total failed"
            " upload: %s | total files to upload %s",
            log_data["total_local_files"],
            log_data["total_uploaded_files"],
            log_data["total_failed_upload"],
            log_data["total_local_files"] - log_data["total_uploaded_files"],
        )

    return log_data["completed"]


def write_upload_state_to_log(
    run_id, run_path, log_file, local_files, uploaded_files, failed_files
) -> dict:
    """
    Write the log file for the run to log the state of what has been uploaded.

    If the uploaded files matches the local files with no failed uploads,
    the run is marked as complete uploaded. This is then used for future
    monitoring to know not to attempt re-upload.

    Parameters
    ----------
    run_id : str
        ID of sequencing run
    run_path : str
        path to run directory being uploaded
    log_file : str
        file to write log to
    local_files : list[list]
        list of list of local files provided to upload
    uploaded_files : dict
        mapping of uploaded local file path to remote object ID
    failed_files : list
        list of files that failed to upload

    Returns
    -------
    dict
        all log data for the run
    """
    total_local_files = len([x for y in local_files for x in y])
    total_uploaded_files = len(uploaded_files.keys())
    total_failed_files = len(failed_files)

    log.info("logging upload state of %s", run_id)
    log.info(
        "total local files: %s | total uploaded files: %s | total failed"
        " upload: %s",
        total_local_files,
        total_uploaded_files,
        total_failed_files,
    )

    if path.exists(log_file):
        # log file already exists => continuing previous failed upload
        log.debug("log file already exists at %s", log_file)

        with open(log_file, "r") as fh:
            log_data = json.load(fh)
    else:
        log_data = {
            "run_id": run_id,
            "run path": run_path,
            "completed": False,
            "total_local_files": total_local_files,
            "total_uploaded_files": 0,
            "total_failed_upload": 0,
            "failed_upload_files": [],
            "uploaded_files": {},
        }

    log_data["total_uploaded_files"] += total_uploaded_files
    log_data["total_failed_upload"] = total_failed_files
    log_data["failed_upload_files"] = failed_files
    log_data["uploaded_files"] = {
        **log_data["uploaded_files"],
        **uploaded_files,
    }

    if total_failed_files == 0 and total_local_files == total_uploaded_files:
        log.info(
            "All files uploaded and no files failed, run completed uploading"
        )
        log_data["completed"] = True

    return log_data
=======
def verify_args(args) -> None:
    """
    Verify that the provided args are valid

    Parameters
    ----------
    args : argparse.NameSpace
        parsed command line arguments
    """
    # TODO - complete this once I decide on all args to have
    pass


def verify_config(config) -> None:
    """
    Verify that config structure and parameters are valid

    Parameters
    ----------
    config : dict
        contents of config file to check
    """
    log.debug(
        "Verifying contents of config are valid, contents parsed: %s", config
    )
    errors = []

    if not isinstance(config.get("max_cores", 0), int):
        errors.append("max_cores must be an integer")

    if not isinstance(config.get("max_threads", 0), int):
        errors.append("max_threads must be an integer")

    if not config.get("log_dir"):
        errors.append("required parameter log_dir not defined")

    if not config.get("monitor"):
        errors.append("required parameter monitor not defined")

    for idx, monitor in enumerate(config.get("monitor", "")):
        for key, expected_type in {
            "monitored_directories": list,
            "bucket": str,
            "remote_path": str,
        }.items():
            if not monitor.get(key):
                errors.append(
                    f"required parameter {key} missing from monitor section"
                    f" {idx}"
                )
            else:
                if not isinstance(monitor.get(key), expected_type):
                    errors.append(
                        f"{key} not of expected type from monitor section "
                        f"{idx}. Expected: {expected_type} | Found "
                        f"{type(monitor.get(key))}"
                    )

    if errors:
        error_message = (
            f"{len(errors)} errors found in config:{chr(10)}{chr(9)}"
            f"{f'{chr(10)}{chr(9)}'.join(errors)}"
        )
        log.error(error_message)
        raise RuntimeError(error_message)
    else:
        log.debug("Config valid")
>>>>>>> ead2d9e6


def sizeof_fmt(num) -> str:
    """
    Function to turn bytes to human readable file size format.

    Taken from https://stackoverflow.com/questions/1094841/get-human-readable-version-of-file-size

    Parameters
    ----------
    num : int
        total size in bytes

    Returns
    -------
    str
        file size in human-readable format
    """
    for unit in ["", "K", "M", "G", "T", "P", "E", "Z"]:
        if abs(num) < 1024.0:
            return f"{num:3.2f}{unit}B"
        num /= 1024.0
    return f"{num:.2f}YiB"<|MERGE_RESOLUTION|>--- conflicted
+++ resolved
@@ -216,7 +216,6 @@
         return json.load(fh)
 
 
-<<<<<<< HEAD
 def read_upload_state_log(log_file) -> bool:
     """
     Read upload state log to check if run has completed uploading
@@ -331,7 +330,8 @@
         log_data["completed"] = True
 
     return log_data
-=======
+
+
 def verify_args(args) -> None:
     """
     Verify that the provided args are valid
@@ -399,7 +399,6 @@
         raise RuntimeError(error_message)
     else:
         log.debug("Config valid")
->>>>>>> ead2d9e6
 
 
 def sizeof_fmt(num) -> str:
