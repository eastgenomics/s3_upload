--- conflicted
+++ resolved
@@ -59,7 +59,6 @@
     Raises
     ------
     RuntimeError
-<<<<<<< HEAD
         Raised when one or more buckets do not exist / not accessible
     """
     log.info("Checking bucket(s) %s exist", buckets)
@@ -80,14 +79,7 @@
         )
 
     return valid
-=======
-        Raised when bucket does not exist / not accessible
-    """
-    try:
-        return boto3.client("s3").head_bucket(Bucket=bucket)
-    except s3_exceptions.ClientError as err:
-        raise RuntimeError(f"Error in accessing bucket {bucket}. {err}")
->>>>>>> e1c3f487
+
 
 
 def upload_single_file(
